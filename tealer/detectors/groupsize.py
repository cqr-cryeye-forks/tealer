from pathlib import Path
from typing import List

from tealer.detectors.abstract_detector import AbstractDetector, DetectorType
from tealer.teal.basic_blocks import BasicBlock
from tealer.teal.global_field import GroupSize
from tealer.teal.instructions.instructions import Return, Int, Global
from tealer.teal.teal import Teal


class Result:  # pylint: disable=too-few-public-methods
    def __init__(self, filename: Path, path_initial: List[BasicBlock], idx: int):
        self.filename = filename
        self.paths = [path_initial]
        self.idx = idx

    @property
    def all_bbs_in_paths(self) -> List[BasicBlock]:
        return [p for sublist in self.paths for p in sublist]


class MissingGroupSize(AbstractDetector):  # pylint: disable=too-few-public-methods

    NAME = "groupSize"
    DESCRIPTION = "Detect paths with a missing GroupSize check"
    TYPE = DetectorType.STATEFULLGROUP

    def __init__(self, teal: Teal):
        super().__init__(teal)
        self.results_number = 0

    def _check_groupsize(
        self,
        bb: BasicBlock,
        current_path: List[BasicBlock],
        # use_gtnx: bool,
        all_results: List[Result],
<<<<<<< HEAD
    ) -> None:
        current_path = current_path + [bb]
=======
    ):
        # check for loops
        if bb in current_path:
            return
>>>>>>> abe2470c

        current_path = current_path + [bb]
        for ins in bb.instructions:

            if isinstance(ins, Global):
                if isinstance(ins.field, GroupSize):
                    return

            if isinstance(ins, Return):
                if len(ins.prev) == 1:
                    prev = ins.prev[0]
                    if isinstance(prev, Int):
                        if prev.value == 0:
                            return

                filename = Path(f"group_size_{self.results_number}.dot")
                self.results_number += 1
                all_results.append(Result(filename, current_path, self.results_number))

        for next_bb in bb.next:
            self._check_groupsize(next_bb, current_path, all_results)

    def detect(self) -> List[str]:

        all_results: List[Result] = []

        self._check_groupsize(self.teal.bbs[0], [], all_results)

        all_results_txt: List[str] = []
        for res in all_results:
            description = "Lack of groupSize check found\n"
            description += f"\tFix the paths in {res.filename}\n"
            description += (
                "\tOr ensure it is used with stateless contracts that check for GroupSize\n"
            )

            all_results_txt.append(description)
            self.teal.bbs_to_dot(res.filename, res.all_bbs_in_paths)

        return all_results_txt<|MERGE_RESOLUTION|>--- conflicted
+++ resolved
@@ -35,15 +35,10 @@
         current_path: List[BasicBlock],
         # use_gtnx: bool,
         all_results: List[Result],
-<<<<<<< HEAD
     ) -> None:
-        current_path = current_path + [bb]
-=======
-    ):
         # check for loops
         if bb in current_path:
             return
->>>>>>> abe2470c
 
         current_path = current_path + [bb]
         for ins in bb.instructions:
