# pylint: disable=too-few-public-methods

# https://developer.algorand.org/docs/reference/teal/opcodes/#txn


class TransactionField:
    pass


class Sender(TransactionField):
    def __str__(self) -> str:
        return "Sender"


class Fee(TransactionField):
    def __str__(self) -> str:
        return "Fee"


class FirstValid(TransactionField):
    def __str__(self) -> str:
        return "FirstValid"


class FirstValidTime(TransactionField):
    def __str__(self) -> str:
        return "FirstValidTime"


class LastValid(TransactionField):
    def __str__(self) -> str:
        return "LastValid"


class Note(TransactionField):
    def __str__(self) -> str:
        return "Note"


class Lease(TransactionField):
    def __str__(self) -> str:
        return "Lease"


class Receiver(TransactionField):
    def __str__(self) -> str:
        return "Receiver"


class Amount(TransactionField):
    def __str__(self) -> str:
        return "Amount"


class CloseRemainderTo(TransactionField):
    def __str__(self) -> str:
        return "CloseRemainderTo"


class VotePK(TransactionField):
    def __str__(self) -> str:
        return "VotePK"


class SelectionPK(TransactionField):
    def __str__(self) -> str:
        return "SelectionPK"


class VoteFirst(TransactionField):
    def __str__(self) -> str:
        return "VoteFirst"


class VoteLast(TransactionField):
    def __str__(self) -> str:
        return "VoteLast"


class VoteKeyDilution(TransactionField):
    def __str__(self) -> str:
        return "VoteKeyDilution"


class Type(TransactionField):
    def __str__(self) -> str:
        return "Type"


class TypeEnum(TransactionField):
    def __str__(self) -> str:
        return "TypeEnum"


class XferAsset(TransactionField):
    def __str__(self) -> str:
        return "XferAsset"


class AssetAmount(TransactionField):
    def __str__(self) -> str:
        return "AssetAmount"


class AssetSender(TransactionField):
    def __str__(self) -> str:
        return "AssetSender"


class AssetReceiver(TransactionField):
    def __str__(self) -> str:
        return "AssetReceiver"


class AssetCloseTo(TransactionField):
    def __str__(self) -> str:
        return "AssetCloseTo"


class GroupIndex(TransactionField):
    def __str__(self) -> str:
        return "GroupIndex"


class TxID(TransactionField):
    def __str__(self) -> str:
        return "TxID"


class ApplicationID(TransactionField):
    def __str__(self) -> str:
        return "ApplicationID"


class OnCompletion(TransactionField):
    def __str__(self) -> str:
        return "OnCompletion"


class ApplicationArgs(TransactionField):
    def __init__(self, idx: int):
        self._idx = idx

<<<<<<< HEAD
    def __str__(self):
=======
    def __str__(self) -> str:
>>>>>>> 8a7fe218
        s = "" if self._idx < 0 else str(self._idx)
        return "ApplicationArgs " + s


class NumAppArgs(TransactionField):
    def __str__(self) -> str:
        return "NumAppArgs"


class Accounts(TransactionField):
    def __init__(self, idx: int):
        self._idx = idx

<<<<<<< HEAD
    def __str__(self):
=======
    def __str__(self) -> str:
>>>>>>> 8a7fe218
        s = "" if self._idx < 0 else str(self._idx)
        return "Accounts " + s


class NumAccounts(TransactionField):
    def __str__(self) -> str:
        return "NumAccounts"


class Applications(TransactionField):
    def __init__(self, idx: int):
        self._idx = idx

<<<<<<< HEAD
    def __str__(self):
=======
    def __str__(self) -> str:
>>>>>>> 8a7fe218
        s = "" if self._idx < 0 else str(self._idx)
        return "Applications " + s


class NumApplications(TransactionField):
    def __str__(self) -> str:
        return "NumApplications"


class Assets(TransactionField):
    def __init__(self, idx: int):
        self._idx = idx

<<<<<<< HEAD
    def __str__(self):
=======
    def __str__(self) -> str:
>>>>>>> 8a7fe218
        s = "" if self._idx < 0 else str(self._idx)
        return "Assets " + s


class NumAssets(TransactionField):
    def __str__(self) -> str:
        return "NumAssets"


class ApprovalProgram(TransactionField):
    def __str__(self) -> str:
        return "ApprovalProgram"


class ClearStateProgram(TransactionField):
    def __str__(self) -> str:
        return "ClearStateProgram"


class RekeyTo(TransactionField):
    def __str__(self) -> str:
        return "RekeyTo"


class ConfigAsset(TransactionField):
    def __str__(self) -> str:
        return "ConfigAsset"


class ConfigAssetTotal(TransactionField):
    def __str__(self) -> str:
        return "ConfigAssetTotal"


class ConfigAssetDecimals(TransactionField):
    def __str__(self) -> str:
        return "ConfigAssetDecimals"


class ConfigAssetDefaultFrozen(TransactionField):
    def __str__(self) -> str:
        return "ConfigAssetDefaultFrozen"


class ConfigAssetUnitName(TransactionField):
    def __str__(self) -> str:
        return "ConfigAssetUnitName"


class ConfigAssetName(TransactionField):
    def __str__(self) -> str:
        return "ConfigAssetName"


class ConfigAssetURL(TransactionField):
    def __str__(self) -> str:
        return "ConfigAssetURL"


class ConfigAssetMetadataHash(TransactionField):
    def __str__(self) -> str:
        return "ConfigAssetMetadataHash"


class ConfigAssetManager(TransactionField):
    def __str__(self) -> str:
        return "ConfigAssetManager"


class ConfigAssetReserve(TransactionField):
    def __str__(self) -> str:
        return "ConfigAssetReserve"


class ConfigAssetFreeze(TransactionField):
    def __str__(self) -> str:
        return "ConfigAssetFreeze"


class ConfigAssetClawback(TransactionField):
    def __str__(self) -> str:
        return "ConfigAssetClawback"


class FreezeAsset(TransactionField):
    def __str__(self) -> str:
        return "FreezeAsset"


class FreezeAssetAccount(TransactionField):
    def __str__(self) -> str:
        return "FreezeAssetAccount"


class FreezeAssetFrozen(TransactionField):
    def __str__(self) -> str:
        return "FreezeAssetFrozen"


class GlobalNumUint(TransactionField):
    def __str__(self) -> str:
        return "GlobalNumUint"


class GlobalNumByteSlice(TransactionField):
    def __str__(self) -> str:
        return "GlobalNumByteSlice"


class LocalNumUint(TransactionField):
    def __str__(self) -> str:
        return "LocalNumUint"


class LocalNumByteSlice(TransactionField):
<<<<<<< HEAD
    def __str__(self):
=======
    def __str__(self) -> str:
>>>>>>> 8a7fe218
        return "LocalNumByteSlice"


class ExtraProgramPages(TransactionField):
<<<<<<< HEAD
    def __str__(self):
=======
    def __str__(self) -> str:
>>>>>>> 8a7fe218
        return "ExtraProgramPages"


class Nonparticipation(TransactionField):
<<<<<<< HEAD
    def __str__(self):
=======
    def __str__(self) -> str:
>>>>>>> 8a7fe218
        return "Nonparticipation"


class Logs(TransactionField):
<<<<<<< HEAD
    def __str__(self):
=======
    def __str__(self) -> str:
>>>>>>> 8a7fe218
        return "Logs"


class NumLogs(TransactionField):
<<<<<<< HEAD
    def __str__(self):
=======
    def __str__(self) -> str:
>>>>>>> 8a7fe218
        return "NumLogs"


class CreatedAssetID(TransactionField):
<<<<<<< HEAD
    def __str__(self):
=======
    def __str__(self) -> str:
>>>>>>> 8a7fe218
        return "CreatedAssetID"


class CreatedApplicationID(TransactionField):
<<<<<<< HEAD
    def __str__(self):
=======
    def __str__(self) -> str:
>>>>>>> 8a7fe218
        return "CreatedApplicationID"<|MERGE_RESOLUTION|>--- conflicted
+++ resolved
@@ -141,11 +141,7 @@
     def __init__(self, idx: int):
         self._idx = idx
 
-<<<<<<< HEAD
-    def __str__(self):
-=======
-    def __str__(self) -> str:
->>>>>>> 8a7fe218
+    def __str__(self) -> str:
         s = "" if self._idx < 0 else str(self._idx)
         return "ApplicationArgs " + s
 
@@ -159,11 +155,7 @@
     def __init__(self, idx: int):
         self._idx = idx
 
-<<<<<<< HEAD
-    def __str__(self):
-=======
-    def __str__(self) -> str:
->>>>>>> 8a7fe218
+    def __str__(self) -> str:
         s = "" if self._idx < 0 else str(self._idx)
         return "Accounts " + s
 
@@ -177,11 +169,7 @@
     def __init__(self, idx: int):
         self._idx = idx
 
-<<<<<<< HEAD
-    def __str__(self):
-=======
-    def __str__(self) -> str:
->>>>>>> 8a7fe218
+    def __str__(self) -> str:
         s = "" if self._idx < 0 else str(self._idx)
         return "Applications " + s
 
@@ -195,11 +183,7 @@
     def __init__(self, idx: int):
         self._idx = idx
 
-<<<<<<< HEAD
-    def __str__(self):
-=======
-    def __str__(self) -> str:
->>>>>>> 8a7fe218
+    def __str__(self) -> str:
         s = "" if self._idx < 0 else str(self._idx)
         return "Assets " + s
 
@@ -315,63 +299,35 @@
 
 
 class LocalNumByteSlice(TransactionField):
-<<<<<<< HEAD
-    def __str__(self):
-=======
-    def __str__(self) -> str:
->>>>>>> 8a7fe218
+    def __str__(self) -> str:
         return "LocalNumByteSlice"
 
 
 class ExtraProgramPages(TransactionField):
-<<<<<<< HEAD
-    def __str__(self):
-=======
-    def __str__(self) -> str:
->>>>>>> 8a7fe218
+    def __str__(self) -> str:
         return "ExtraProgramPages"
 
 
 class Nonparticipation(TransactionField):
-<<<<<<< HEAD
-    def __str__(self):
-=======
-    def __str__(self) -> str:
->>>>>>> 8a7fe218
+    def __str__(self) -> str:
         return "Nonparticipation"
 
 
 class Logs(TransactionField):
-<<<<<<< HEAD
-    def __str__(self):
-=======
-    def __str__(self) -> str:
->>>>>>> 8a7fe218
+    def __str__(self) -> str:
         return "Logs"
 
 
 class NumLogs(TransactionField):
-<<<<<<< HEAD
-    def __str__(self):
-=======
-    def __str__(self) -> str:
->>>>>>> 8a7fe218
+    def __str__(self) -> str:
         return "NumLogs"
 
 
 class CreatedAssetID(TransactionField):
-<<<<<<< HEAD
-    def __str__(self):
-=======
-    def __str__(self) -> str:
->>>>>>> 8a7fe218
+    def __str__(self) -> str:
         return "CreatedAssetID"
 
 
 class CreatedApplicationID(TransactionField):
-<<<<<<< HEAD
-    def __str__(self):
-=======
-    def __str__(self) -> str:
->>>>>>> 8a7fe218
+    def __str__(self) -> str:
         return "CreatedApplicationID"